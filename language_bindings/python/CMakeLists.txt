#==============================================================================
# file   CMakeLists.txt
#
# @author Till Junge <till.junge@epfl.ch>
#
# @date   08 Jan 2018
#
# @brief  configuration for python binding using pybind11
#
# @section LICENSE
#
# Copyright © 2018 Till Junge
#
# µSpectre is free software; you can redistribute it and/or
# modify it under the terms of the GNU Lesser General Public License as
# published by the Free Software Foundation, either version 3, or (at
# your option) any later version.
#
# µSpectre is distributed in the hope that it will be useful, but
# WITHOUT ANY WARRANTY; without even the implied warranty of
# MERCHANTABILITY or FITNESS FOR A PARTICULAR PURPOSE. See the GNU
# General Public License for more details.
#
# You should have received a copy of the GNU Lesser General Public License
# along with µSpectre; see the file COPYING. If not, write to the
# Free Software Foundation, Inc., 59 Temple Place - Suite 330,
# Boston, MA 02111-1307, USA.
#
# Additional permission under GNU GPL version 3 section 7
#
# If you modify this Program, or any covered work, by linking or combining it
# with proprietary FFT implementations or numerical libraries, containing parts
# covered by the terms of those libraries' licenses, the licensors of this
# Program grant you additional permission to convey the resulting work.
# =============================================================================

# FIXME! The user should have a choice to configure this path.
execute_process(COMMAND "${PYTHON_EXECUTABLE}" "-m" "site" "--user-site"
  RESULT_VARIABLE _PYTHON_SUCCESS
  OUTPUT_VARIABLE PYTHON_USER_SITE
  ERROR_VARIABLE _PYTHON_ERROR_VALUE)
if(NOT _PYTHON_SUCCESS MATCHES 0)
  message(FATAL_ERROR
          "Python config failure:\n${_PYTHON_ERROR_VALUE}")
endif()
string(REGEX REPLACE "\n" "" PYTHON_USER_SITE ${PYTHON_USER_SITE})

set (PY_BINDING_SRCS
  ${CMAKE_CURRENT_SOURCE_DIR}/bind_py_module.cc
  ${CMAKE_CURRENT_SOURCE_DIR}/bind_py_common.cc
  ${CMAKE_CURRENT_SOURCE_DIR}/bind_py_cell.cc
  ${CMAKE_CURRENT_SOURCE_DIR}/bind_py_material.cc
  ${CMAKE_CURRENT_SOURCE_DIR}/bind_py_material_linear_elastic1.cc
  ${CMAKE_CURRENT_SOURCE_DIR}/bind_py_material_linear_elastic2.cc
  ${CMAKE_CURRENT_SOURCE_DIR}/bind_py_material_linear_elastic3.cc
  ${CMAKE_CURRENT_SOURCE_DIR}/bind_py_material_linear_elastic4.cc
  ${CMAKE_CURRENT_SOURCE_DIR}/bind_py_material_hyper_elasto_plastic1.cc
  ${CMAKE_CURRENT_SOURCE_DIR}/bind_py_material_linear_elastic_generic.cc
  ${CMAKE_CURRENT_SOURCE_DIR}/bind_py_solvers.cc
  ${CMAKE_CURRENT_SOURCE_DIR}/bind_py_fftengine.cc
  ${CMAKE_CURRENT_SOURCE_DIR}/bind_py_projections.cc
  ${CMAKE_CURRENT_SOURCE_DIR}/bind_py_field_collection.cc
  )

if (${USE_FFTWMPI})
  add_definitions(-DWITH_FFTWMPI)
endif(${USE_FFTWMPI})

if (${USE_PFFT})
  add_definitions(-DWITH_PFFT)
endif(${USE_PFFT})

find_package(PythonLibsNew ${MUSPECTRE_PYTHON_MAJOR_VERSION} MODULE REQUIRED)

# On OS X, add -Wno-deprecated-declarations
IF(${CMAKE_SYSTEM_NAME} MATCHES "Darwin")
  add_compile_options(-Wno-deprecated-declarations)
ENDIF(${CMAKE_SYSTEM_NAME} MATCHES "Darwin")

pybind11_add_module(pyMuSpectreLib ${PY_BINDING_SRCS})
target_link_libraries(pyMuSpectreLib PRIVATE muSpectre)
# Want to rename the output, so that the python module is called muSpectre
set_target_properties(pyMuSpectreLib PROPERTIES OUTPUT_NAME _muSpectre)

target_include_directories(pyMuSpectreLib PUBLIC ${PYTHON_INCLUDE_DIRS})

<<<<<<< HEAD
add_custom_target(pyMuSpectre ALL SOURCES muSpectre/__init__.py
=======
add_custom_target(pyMuSpectre ALL SOURCES
  muSpectre/__init__.py
>>>>>>> 6838d651
  muSpectre/fft.py)
add_custom_command(TARGET pyMuSpectre POST_BUILD
                   COMMAND ${CMAKE_COMMAND} -E copy_directory
                   ${CMAKE_SOURCE_DIR}/language_bindings/python/muSpectre
                   $<TARGET_FILE_DIR:pyMuSpectreLib>/muSpectre)

install(TARGETS pyMuSpectreLib LIBRARY DESTINATION ${PYTHON_USER_SITE})
install(FILES muSpectre/__init__.py muSpectre/fft.py DESTINATION
  ${PYTHON_USER_SITE}/muSpectre)<|MERGE_RESOLUTION|>--- conflicted
+++ resolved
@@ -84,12 +84,8 @@
 
 target_include_directories(pyMuSpectreLib PUBLIC ${PYTHON_INCLUDE_DIRS})
 
-<<<<<<< HEAD
-add_custom_target(pyMuSpectre ALL SOURCES muSpectre/__init__.py
-=======
 add_custom_target(pyMuSpectre ALL SOURCES
   muSpectre/__init__.py
->>>>>>> 6838d651
   muSpectre/fft.py)
 add_custom_command(TARGET pyMuSpectre POST_BUILD
                    COMMAND ${CMAKE_COMMAND} -E copy_directory
