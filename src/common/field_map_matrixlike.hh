--- conflicted
+++ resolved
@@ -346,7 +346,6 @@
 
   /* ---------------------------------------------------------------------- */
   //! short-hand for an Eigen matrix map as iterate
-<<<<<<< HEAD
   template <class FieldCollection, typename T, Dim_t NbRows, Dim_t NbCols,
             bool ConstField=false>
   using MatrixFieldMap = internal::MatrixLikeFieldMap
@@ -358,8 +357,6 @@
 
   /* ---------------------------------------------------------------------- */
   //! short-hand for an Eigen matrix map as iterate
-=======
->>>>>>> 8dad2be6
   template <class FieldCollection, typename T, Dim_t Dim,
             bool MapConst=false>
   using T4MatrixFieldMap = internal::MatrixLikeFieldMap
@@ -368,17 +365,6 @@
      T4MatMap<T, Dim, true>,
      T4Mat<T, Dim>,
      internal::Map_t::T4Matrix, MapConst>;
-
-  /* ---------------------------------------------------------------------- */
-  //! short-hand for an Eigen matrix map as iterate
-  template <class FieldCollection, typename T, Dim_t NbRows, Dim_t NbCols,
-            bool ConstField=false>
-  using MatrixFieldMap = internal::MatrixLikeFieldMap
-    <FieldCollection,
-     Eigen::Map<Eigen::Matrix<T, NbRows, NbCols>>,
-     Eigen::Map<const Eigen::Matrix<T, NbRows, NbCols>>,
-     Eigen::Matrix<T, NbRows, NbCols>,
-     internal::Map_t::Matrix, ConstField>;
 
   /* ---------------------------------------------------------------------- */
   //! short-hand for an Eigen array map as iterate
